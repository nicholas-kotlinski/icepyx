import geopandas as gpd
from shapely.geometry import Polygon
 
#DevGoal: need to update the spatial_extent docstring to describe coordinate order for input
def geodataframe(extent_type, spatial_extent, file=False):
        """
        Return a geodataframe of the spatial extent

        Parameters
        ----------
        extent_type : string
<<<<<<< HEAD
            One of the acceptable extent types, either 'bounding_box' or 'polygon'

        spatial_extent : list of coordinates
            List of coordinates in the format of floats or ints (not strings of numbers).

        file : boolean, default False
            Whether or not a file is being used as input to get the geodataframe

=======
            One of 'bounding_box' or 'polygon', indicating what type of input the spatial extent is
        
        spatial_extent : string
            A string of the spatial extent. If file is False, the string should be a
            list of coordinates in decimal degrees of [lower-left-longitude, 
            lower-left-latitute, upper-right-longitude, upper-right-latitude] or
            [longitude1, latitude1, longitude2, latitude2, ... longitude_n,latitude_n, longitude1,latitude1]. 
            If file is True, the string is the full file path and filename to the
            file containing the desired spatial extent.

        file : boolean, default False
            Indication for whether the spatial_extent string is a filename or coordinate list

        See Also
        --------
        icepyx.icesat2data.Icesat2Data
        
>>>>>>> 996688dc
        Examples
        --------
        >>> reg_a = icepyx.icesat2data.Icesat2Data('ATL06',[-55, 68, -48, 71],['2019-02-20','2019-02-28'])
        >>> gdf = geospatial.geodataframe(reg_a.extent_type, reg_a._spat_extent)
        >>> gdf.geometry
        0    POLYGON ((-55.00000 68.00000, -55.00000 71.000...
        Name: geometry, dtype: geometry
        """

        if extent_type == 'bounding_box':
            boxx = [spatial_extent[0], spatial_extent[0], spatial_extent[2],\
                    spatial_extent[2], spatial_extent[0]]
            boxy = [spatial_extent[1], spatial_extent[3], spatial_extent[3],\
                    spatial_extent[1], spatial_extent[1]]
            #DevGoal: check to see that the box is actually correctly constructed; have not checked actual location of test coordinates
            gdf = gpd.GeoDataFrame(geometry=[Polygon(list(zip(boxx,boxy)))])

        #DevGoal: Currently this if/else within this elif are not tested...
        #DevGoal: the crs setting and management needs to be improved
        elif extent_type == 'polygon' and file==False:
            #DevGoal: look into when/if this if is even called. I think all the incoming spatial_extents without a file will be floats...
            #DEL: I don't think this if is ever used, so long as the spatial extent always comes in as a list of floats
            # if isinstance(spatial_extent,str):
            #     print('this string instance is needed')
            #     spat_extent = spatial_extent.split(',')
            #     spatial_extent_geom = Polygon(zip(spat_extent[0::2], spat_extent[1::2]))
            if isinstance(spatial_extent, Polygon):
                spatial_extent_geom = spatial_extent
            else:
                spatial_extent_geom = Polygon(zip(spatial_extent[0::2], spatial_extent[1::2]))  #spatial_extent
            
            gdf = gpd.GeoDataFrame(index=[0],crs={'init':'epsg:4326'}, geometry=[spatial_extent_geom])

        #DevGoal: Currently this elif isn't tested...
        elif extent_type == 'polygon' and file==True:
            gdf = gpd.read_file(spatial_extent)

        else:
            raise TypeError("Your spatial extent type is not an accepted input and a geodataframe cannot be constructed")
            #DevNote: can't get test for this else to pass if print the extent_type in the string...
            # raise TypeError("Your spatial extent type (" + extent_type + ") is not an accepted input and a geodataframe cannot be constructed")

        return gdf<|MERGE_RESOLUTION|>--- conflicted
+++ resolved
@@ -9,16 +9,6 @@
         Parameters
         ----------
         extent_type : string
-<<<<<<< HEAD
-            One of the acceptable extent types, either 'bounding_box' or 'polygon'
-
-        spatial_extent : list of coordinates
-            List of coordinates in the format of floats or ints (not strings of numbers).
-
-        file : boolean, default False
-            Whether or not a file is being used as input to get the geodataframe
-
-=======
             One of 'bounding_box' or 'polygon', indicating what type of input the spatial extent is
         
         spatial_extent : string
@@ -36,7 +26,6 @@
         --------
         icepyx.icesat2data.Icesat2Data
         
->>>>>>> 996688dc
         Examples
         --------
         >>> reg_a = icepyx.icesat2data.Icesat2Data('ATL06',[-55, 68, -48, 71],['2019-02-20','2019-02-28'])
